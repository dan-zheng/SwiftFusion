--- conflicted
+++ resolved
@@ -59,11 +59,7 @@
   public func index(after i: Int) -> Int { i + 1 }
 
   public subscript(index: Int) -> Tensor<Double> {
-<<<<<<< HEAD
-    return Tensor<Double>(Image(contentsOf: directory.appendingPathComponent("frame\(index + 1).png")).tensor)
-=======
     return Tensor<Double>(
       Image(contentsOf: directory.appendingPathComponent("frame\(index + 1).png")).tensor)
->>>>>>> addb412c
   }
 }