--- conflicted
+++ resolved
@@ -2,18 +2,7 @@
 
 /// Rot2 class is the Swift type for the SO(2) manifold of 2D Rotations around
 /// the origin.
-<<<<<<< HEAD
 public struct Rot2: Manifold, LieGroup, Equatable, KeyPathIterable {
-
-  // MARK: - Manifold conformance
-
-  public var coordinateStorage: Rot2Coordinate
-  public init(coordinateStorage: Rot2Coordinate) { self.coordinateStorage = coordinateStorage }
-
-  public mutating func move(along direction: Coordinate.LocalCoordinate) {
-    coordinateStorage = coordinateStorage.global(direction)
-=======
-public struct Rot2: Manifold, Equatable, KeyPathIterable {
 
   // MARK: - Manifold conformance
 
@@ -23,9 +12,8 @@
   public var coordinateStorage: Rot2Coordinate
   public init(coordinateStorage: Rot2Coordinate) { self.coordinateStorage = coordinateStorage }
 
-  public mutating func move(along direction: TangentVector) {
+  public mutating func move(along direction: Coordinate.LocalCoordinate) {
     coordinateStorage = coordinateStorage.retract(direction)
->>>>>>> 6e92f77b
   }
 
   // MARK: - Convenience initializers and computed properties
@@ -53,13 +41,10 @@
   @differentiable
   public var s: Double { coordinate.s }
 
-<<<<<<< HEAD
   @differentiable
-  public func local(_ global: Rot2) -> Vector1 {
-    coordinate.local(global.coordinate)
+  public func localCoordinate(_ global: Rot2) -> Vector1 {
+    coordinate.localCoordinate(global.coordinate)
   }
-=======
->>>>>>> 6e92f77b
 }
 
 extension Rot2: TangentStandardBasis {
@@ -75,11 +60,7 @@
 extension Rot2 {
   /// Product of two rotations.
   @differentiable
-<<<<<<< HEAD
   public static func * (lhs: Rot2, rhs: Rot2) -> Rot2 {
-=======
-  static func * (lhs: Rot2, rhs: Rot2) -> Rot2 {
->>>>>>> 6e92f77b
     Rot2(coordinate: lhs.coordinate * rhs.coordinate)
   }
 
@@ -97,43 +78,11 @@
 
   /// Inverse of the rotation.
   @differentiable
-<<<<<<< HEAD
   public func inverse() -> Rot2 {
     Rot2(coordinate: coordinate.inverse())
   }
 }
 
-@differentiable
-func * (r: Rot2, p: Vector2) -> Vector2 {
-  r.rotate(p)
-=======
-  func inverse() -> Rot2 {
-    Rot2(coordinate: coordinate.inverse())
-  }
->>>>>>> 6e92f77b
-}
-
-// MARK: - Global coordinate system
-
-public struct Rot2Coordinate: Equatable, KeyPathIterable {
-  public var c, s: Double
-}
-
-public extension Rot2Coordinate {
-  @differentiable
-  init(_ theta: Double) {
-    self.c = cos(theta)
-    self.s = sin(theta)
-  }
-
-  @differentiable
-  var theta: Double {
-    atan2wrap(s, c)
-  }
-}
-
-<<<<<<< HEAD
-=======
 @differentiable
 func * (r: Rot2, p: Vector2) -> Vector2 {
   r.rotate(p)
@@ -158,7 +107,6 @@
   }
 }
 
->>>>>>> 6e92f77b
 public extension Rot2Coordinate {
   /// Product of two rotations.
   @differentiable
@@ -176,24 +124,15 @@
 }
 
 extension Rot2Coordinate: ManifoldCoordinate {
-<<<<<<< HEAD
-  @differentiable(wrt: local)
-  public func global(_ local: Vector1) -> Self {
-=======
   public typealias LocalCoordinate = Vector1
 
   @differentiable(wrt: local)
   public func retract(_ local: Vector1) -> Self {
->>>>>>> 6e92f77b
     self * Rot2Coordinate(local.x)
   }
 
   @differentiable(wrt: global)
-<<<<<<< HEAD
-  public func local(_ global: Self) -> Vector1 {
-=======
   public func localCoordinate(_ global: Self) -> Vector1 {
->>>>>>> 6e92f77b
     Vector1((self.inverse() * global).theta)
   }
 }
