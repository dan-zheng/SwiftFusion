// Copyright 2020 The SwiftFusion Authors. All Rights Reserved.
//
// Licensed under the Apache License, Version 2.0 (the "License");
// you may not use this file except in compliance with the License.
// You may obtain a copy of the License at
//
//     http://www.apache.org/licenses/LICENSE-2.0
//
// Unless required by applicable law or agreed to in writing, software
// distributed under the License is distributed on an "AS IS" BASIS,
// WITHOUT WARRANTIES OR CONDITIONS OF ANY KIND, either express or implied.
// See the License for the specific language governing permissions and
// limitations under the License.

import PenguinStructures

public typealias Matrix2 = FixedSizeMatrix<Array2<Vector2>>
public typealias Matrix3 = FixedSizeMatrix<Array3<Vector3>>

/// A matrix whose dimensions are known at compile time.
///
/// Stored as a fixed-size array of rows, where the rows are `Vector`. For example,
/// - `FixedSizeMatrix<Array3<Vector2>>`: A 3x2 matrix, where each row is a `Vector2`.
/// - `FixedSizeMatrix<Array3<Tuple2<Vector2, Vector3>>`: A 3x5 matrix, where each row is a
///   `Tuple2<Vector2, Vector3>`.
///
/// TODO(https://github.com/borglab/SwiftFusion/issues/152): Rename to `Matrix` and remove the
/// requirement that this is fixed size.
public struct FixedSizeMatrix<Rows: Equatable & FixedSizeArray>
  where Rows.Element: FixedSizeVector
{

  /// The elements of the matrix, stored as a fixed-size array of row vectors.
  public var rows: Rows

  /// The number of elements of each dimension of the matrix.
  ///
  /// `shape[0]` is the number of rows.
  /// `shape[1]` is the number of columns.
  public static var shape: Array2<Int> { return Array2(Rows.count, Rows.Element.dimension) }

  /// Accesses the element at `row`, `column`.
  public subscript(row: Int, column: Int) -> Double {
    _read {
      yield rows[row][column]
    }
    _modify {
      yield &rows[row][column]
    }
  }
}

// MARK: - Convenience initializers and static instances.

extension FixedSizeMatrix {
  /// Creates a matrix with `elements`, in row-major order.
  ///
  /// Requires: `elements.count == Self.shape[0] * Self.shape[1]`.
  public init<C: Collection>(_ elements: C) where C.Element == Double {
    precondition(elements.count == Self.shape[0] * Self.shape[1])
    self.rows = Rows((0..<Rows.count).lazy.map { i in
      Rows.Element(elements.dropFirst(i * Self.shape[1]))
    })
  }

  /// Creates a matrix with rows `r0`, `r1`, and `r2`.
  @differentiable
  public init(rows r0: Rows.Element, _ r1: Rows.Element, _ r2: Rows.Element) {
    // TODO: We can statically constrain `Rows` after TF-1292 is fixed.
    self.rows = Array3(r0, r1, r2) as! Rows
  }

  @derivative(of: init(rows:_:_:))
  @usableFromInline
  static func vjpInit(rows r0: Rows.Element, _ r1: Rows.Element, _ r2: Rows.Element) -> (
    value: Self,
    pullback: (Self) -> (Rows.Element, Rows.Element, Rows.Element)
  ) {
    return (Self(rows: r0, r1, r2), { v in (v.rows[0], v.rows[1], v.rows[2]) })
  }

  /// The identity matrix.
  ///
  /// - Requires: `Self` is a square matrix. e.g. `Self.shape[0] == Self.shape[1]`.
  public static var identity: Self {
    precondition(Self.shape[0] == Self.shape[1])
    var r = Self.zero
    for i in 0..<Self.shape[0] {
      r[i, i] = 1
    }
    return r
  }
}

extension FixedSizeMatrix where Rows == Array3<Vector3> {
  /// Creates a matrix with the given scalars, in row-major order.
  @differentiable
  public init(
    _ s00: Double, _ s01: Double, _ s02: Double,
    _ s10: Double, _ s11: Double, _ s12: Double,
    _ s20: Double, _ s21: Double, _ s22: Double
  ) {
    self.init(rows: Vector3(s00, s01, s02), Vector3(s10, s11, s12), Vector3(s20, s21, s22))
  }
}

// MARK: - Conformances to vector space related protocols.

extension FixedSizeMatrix: AdditiveArithmetic {
  public static var zero: Self {
    return Self(rows: Rows((0..<Rows.count).lazy.map { _ in Rows.Element.zero }))
  }
}

extension FixedSizeMatrix: Differentiable {
  public typealias TangentVector = Self
}

extension FixedSizeMatrix: FixedSizeVector {
  @differentiable
  public static func += (_ lhs: inout Self, _ rhs: Self) {
    lhs.withUnsafeMutableBufferPointer { bLhs in
      rhs.withUnsafeBufferPointer { bRhs in
        for i in 0..<Self.dimension {
          bLhs[i] += bRhs[i]
        }
      }
    }
  }

  @derivative(of: +=)
  @usableFromInline
  static func vjpPlusEquals(_ lhs: inout Self, _ rhs: Self) -> (value: (), pullback: (inout Self) -> Self) {
    lhs += rhs
    func pullback(_ v: inout Self) -> Self {
      return v
    }
    return ((), pullback)
  }

  @differentiable
  public static func -= (_ lhs: inout Self, _ rhs: Self) {
    lhs.withUnsafeMutableBufferPointer { bLhs in
      rhs.withUnsafeBufferPointer { bRhs in
        for i in 0..<Self.dimension {
          bLhs[i] -= bRhs[i]
        }
      }
    }
  }

  @derivative(of: -=)
  @usableFromInline
  static func vjpMinusEquals(_ lhs: inout Self, _ rhs: Self) -> (value: (), pullback: (inout Self) -> Self) {
    lhs -= rhs
    func pullback(_ v: inout Self) -> Self {
      return -v
    }
    return ((), pullback)
  }

  @differentiable
  public static func *= (_ lhs: inout Self, _ rhs: Double) {
    lhs.withUnsafeMutableBufferPointer { b in
      for i in 0..<Self.dimension {
        b[i] *= rhs
      }
    }
  }

  @derivative(of: *=)
  @usableFromInline
  static func vjpTimesEquals(_ lhs: inout Self, _ rhs: Double) -> (value: (), pullback: (inout Self) -> Double) {
    let origLhs = lhs
    lhs *= rhs
    func pullback(_ v: inout Self) -> Double {
      let r = v.dot(origLhs)
      v *= rhs
      return r
    }
    return ((), pullback)
  }

  @differentiable
  public static func /= (_ lhs: inout Self, _ rhs: Double) {
    lhs.withUnsafeMutableBufferPointer { b in
      for i in 0..<Self.dimension {
        b[i] /= rhs
      }
    }
  }

  @derivative(of: /=)
  @usableFromInline
  static func vjpDividedEquals(_ lhs: inout Self, _ rhs: Double) -> (value: (), pullback: (inout Self) -> Double) {
    lhs /= rhs
    let lhsCopy = lhs
    func pullback(_ v: inout Self) -> Double {
      v /= rhs
      return -v.dot(lhsCopy)
    }
    return ((), pullback)
  }

  @differentiable
  public static func / (_ lhs: Self, _ rhs: Double) -> Self {
    var r = lhs
    r /= rhs
    return r
  }

  @differentiable
  public func dot(_ other: Self) -> Double {
    withUnsafeBufferPointer { b1 in
      other.withUnsafeBufferPointer { b2 in
        (0..<Self.dimension).reduce(0) { (r, i) in r + b1[i] * b2[i] }
      }
    }
  }

  @derivative(of: dot)
  @usableFromInline
  func vjpDot(_ other: Self) -> (value: Double, pullback: (Double) -> (Self, Self)) {
    return (self.dot(other), { v in (v * other, v * self) })
  }

  public var dimension: Int {
    return Self.dimension
  }

  public static var dimension: Int {
    return shape[0] * shape[1]
  }

  public var standardBasis: [Self] {
    (0..<dimension).map { i in
      var v = Self.zero
      v[i] = 1
      return v
    }
  }
}

// MARK: - Matrix math.

extension FixedSizeMatrix {
  public static var isSquare: Bool {
    return shape[0] == shape[1]
  }

  /// Creates the outer product of `lhs` and `rhs`.
  ///
  /// - Requires: `Self.isSquare`.
  public init(outerProduct lhs: Rows.Element, _ rhs: Rows.Element) {
    precondition(Self.isSquare, "init(outerProduct:_:) requires a square matrix")
    self = Self.zero
    for i in 0..<Self.shape[0] {
      for j in 0..<Self.shape[0] {
        self[i, j] = lhs[i] * rhs[j]
      }
    }
  }

  /// Returns the transpose of `self`.
  ///
  /// - Requires: `Self.isSquare`.
  @differentiable
  public func transposed() -> Self {
    precondition(Self.isSquare, "transposed() requires a square matrix")
    var r = Self.zero
    for i in 0..<Self.shape[0] {
      for j in 0..<Self.shape[0] {
        r[i, j] = self[j, i]
      }
    }
    return r
  }

  @derivative(of: transposed)
  @usableFromInline
  func vjpTransposed() -> (value: Self, pullback: (Self) -> Self) {
    return (transposed(), { $0.transposed() })
  }
}

/// Returns the matrix-vector product of `lhs` and `rhs`.
///
/// Note: This is currently only implemented for square matrices, but could be extended later.
///
/// - Requires: `type(of: lhs).isSquare`.
@differentiable
public func matvec<Rows>(_ lhs: FixedSizeMatrix<Rows>, _ rhs: Rows.Element) -> Rows.Element {
  precondition(type(of: lhs).isSquare, "matvec only implemented for square matrices")
  var r = Rows.Element.zero
  for i in 0..<Rows.Element.dimension {
    for j in 0..<Rows.Element.dimension {
      r[i] += lhs[i, j] * rhs[j]
    }
  }
  return r
}

@derivative(of: matvec)
@usableFromInline
func vjpMatvec<Rows>(_ lhs: FixedSizeMatrix<Rows>, _ rhs: Rows.Element)
  -> (value: Rows.Element, pullback: (Rows.Element) -> (FixedSizeMatrix<Rows>, Rows.Element))
{
  return (
    matvec(lhs, rhs),
    { v in
      (FixedSizeMatrix<Rows>(outerProduct: v, rhs), matvec(lhs.transposed(), v))
    }
  )
}

/// Returns the matrix-matrix product of `lhs` and `rhs`.
///
/// Note: This is currently only implemented for the product of square matrices of identical shape,
/// but could be extended later.
///
/// - Requires: `type(of: lhs).isSquare`.
@differentiable
public func matmul<Rows>(_ lhs: FixedSizeMatrix<Rows>, _ rhs: FixedSizeMatrix<Rows>)
  -> FixedSizeMatrix<Rows>
{
  precondition(type(of: lhs).isSquare, "matmul only implemented for square matrices")
  var r = FixedSizeMatrix<Rows>.zero
  for line in 0..<Rows.Element.dimension {
    for i in 0..<Rows.Element.dimension {
      for j in 0..<Rows.Element.dimension {
        r[i, line] += lhs[i, j] * rhs[j, line]
      }
    }
  }
  return r
}

@derivative(of: matmul)
@usableFromInline
func vjpMatmul<Rows>(_ lhs: FixedSizeMatrix<Rows>, _ rhs: FixedSizeMatrix<Rows>) -> (
  value: FixedSizeMatrix<Rows>,
  pullback: (FixedSizeMatrix<Rows>) -> (FixedSizeMatrix<Rows>, FixedSizeMatrix<Rows>)
) {
  return (
    matmul(lhs, rhs),
    { v in
      (matmul(v, rhs.transposed()), matmul(lhs.transposed(), v))
    }
  )
}

// MARK: - Miscellaneous conformances.

extension FixedSizeMatrix: Equatable {}

extension FixedSizeMatrix: KeyPathIterable {
  public var allKeyPaths: [PartialKeyPath<Self>] {
    (0..<Self.dimension).map { \Self[$0] }
  }
}

extension FixedSizeMatrix: CustomStringConvertible {
  public var description: String {
    "Matrix(" + rows.map { "\($0)" }.joined(separator: ", ") + ")"
  }
}

// MARK: - Helper subscript for vector.

extension Vector {
  /// Accesses the `i`-th scalar.
  //
<<<<<<< HEAD
  // This is fileprivate because it's
=======
  // This is fileprivate because it's convenient to subscript into the scalar index while
  // implementing matrix operations, but it's misleading to subscript into the scalar index if
  // the "vector" is a higher-rank thing like a matrix.
>>>>>>> efeb917c
  fileprivate subscript(i: Int) -> Double {
    _read {
      boundsCheck(i)
      yield withUnsafeBufferPointer { $0.baseAddress.unsafelyUnwrapped[i] }
    }
    _modify {
      boundsCheck(i)
      defer { _fixLifetime(self) }
      yield &withUnsafeMutableBufferPointer { $0.baseAddress }.unsafelyUnwrapped[i]
    }
  }

  /// Traps with a suitable error message if `i` is not the position of an
  /// element in `self`.
  private func boundsCheck(_ i: Int) {
    precondition(i >= 0 && i < dimension, "index out of range")
  }
}<|MERGE_RESOLUTION|>--- conflicted
+++ resolved
@@ -370,13 +370,9 @@
 extension Vector {
   /// Accesses the `i`-th scalar.
   //
-<<<<<<< HEAD
-  // This is fileprivate because it's
-=======
   // This is fileprivate because it's convenient to subscript into the scalar index while
   // implementing matrix operations, but it's misleading to subscript into the scalar index if
   // the "vector" is a higher-rank thing like a matrix.
->>>>>>> efeb917c
   fileprivate subscript(i: Int) -> Double {
     _read {
       boundsCheck(i)
