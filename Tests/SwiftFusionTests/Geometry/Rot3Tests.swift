// Unit tests for Rot3 class, which models SO(3)
import SwiftFusion
import TensorFlow

// Boilerplate code for running the test cases
import XCTest

final class Rot3Tests: XCTestCase {

  // test constructor from doubles
  func testConstructorEquality() {
    let R1 = Rot3()
    let R2 = Rot3(1, 0, 0,  0, 1, 0,  0, 0, 1)
    XCTAssertEqual(R1, R2)
  }

  // test constructor from doubles, non-identity
  func testConstructorInequal() {
    let R1 = Rot3()
    let R2 = Rot3(0, 1, 0, 1, 0, 0, 0, 0, -1)
    XCTAssertNotEqual(R1, R2)
  }

  /// Test if the conversion from quaternion to rotation matrix is correct
  func testQuaternionMatrix() {
    let R1 = Rot3.fromQuaternion(0.710997408193224, 0.360544029310185, 0.594459869568306, 0.105395217842782)
    let R2 = Rot3(
        0.271018623057411,   0.278786459830371,   0.921318086098018,
        0.578529366719085,   0.717799701969298,  -0.387385285854279,
       -0.769319620053772,   0.637998195662053,   0.033250932803219)

    let R3 = Rot3.fromQuaternion(0.263360579192421, 0.571813128030932, 0.494678363680335, 0.599136268678053);
    let R4 = Rot3(
        -0.207341903877828,   0.250149415542075,   0.945745528564780,
         0.881304914479026,  -0.371869043667957,   0.291573424846290,
         0.424630407073532,   0.893945571198514,  -0.143353873763946)
    
    assertAllKeyPathEqual(R1, R2, accuracy: 1e-5)
    assertAllKeyPathEqual(R3, R4, accuracy: 1e-5)
  }
  
  /// Tests that the manifold invariant holds for Rot3
  func testManifoldIdentity() {
    for _ in 0..<30 {
      let p = Rot3.fromTangent(Vector3(Tensor<Double>(randomNormal: [3])))
      let q = Rot3.fromTangent(Vector3(Tensor<Double>(randomNormal: [3])))
      let actual: Rot3 = Rot3(coordinate: p.coordinate.retract(p.coordinate.localCoordinate(q.coordinate)))
      assertAllKeyPathEqual(actual, q, accuracy: 1e-6)
    }
  }
  
  /// Tests that the manifold invariant holds for Rot3
  /// (-1+2n) * pi
  func testManifoldIdentitySpecial1() {
    for i in -5..<5 {
      let p = Rot3.fromTangent(Vector3(Double(2*i - 1) * .pi, 0, 0))
      let q = Rot3.fromTangent(Vector3(Tensor<Double>(randomNormal: [3])))
      let actual: Rot3 = Rot3(coordinate: p.coordinate.retract(p.coordinate.localCoordinate(q.coordinate)))
      assertAllKeyPathEqual(actual, q, accuracy: 1e-6)
    }
    
    for i in -5..<5 {
      let p = Rot3.fromTangent(Vector3(0, 0, Double(2*i - 1) * .pi))
      let q = Rot3.fromTangent(Vector3(Tensor<Double>(randomNormal: [3])))
      let actual: Rot3 = Rot3(coordinate: p.coordinate.retract(p.coordinate.localCoordinate(q.coordinate)))
      assertAllKeyPathEqual(actual, q, accuracy: 1e-6)
    }
  }
  
  /// Tests that the manifold invariant holds for Rot3
  func testManifoldIdentitySpecial2() {
    for _ in 0..<10 {
      let p = Rot3.fromTangent(Vector3(1e-10 * Tensor<Double>(randomNormal: [3])))
      let q = Rot3.fromTangent(Vector3(Tensor<Double>(randomNormal: [3])))
      let actual: Rot3 = Rot3(coordinate: p.coordinate.retract(p.coordinate.localCoordinate(q.coordinate)))
      assertAllKeyPathEqual(actual, q, accuracy: 1e-6)
    }
  }
  
  /// Tests that the manifold invariant holds for Rot3
  /// (-1+2n) * pi
  func testManifoldIdentitySpecial3() {
    for i in -5..<5 {
      let p = Rot3.fromTangent(Vector3(Double(2*i - 1) * .pi, 0, 0))
      let q = Rot3.fromTangent(Vector3(0, 0, 0))
      let actual: Rot3 = Rot3(coordinate: p.coordinate.retract(p.coordinate.localCoordinate(q.coordinate)))
      assertAllKeyPathEqual(actual, q, accuracy: 1e-6)
    }
    
    for i in -5..<5 {
      let p = Rot3.fromTangent(Vector3(0, 0, Double(2*i - 1) * .pi))
      let q = Rot3.fromTangent(Vector3(0, 0, 0))
      let actual: Rot3 = Rot3(coordinate: p.coordinate.retract(p.coordinate.localCoordinate(q.coordinate)))
      assertAllKeyPathEqual(actual, q, accuracy: 1e-6)
    }
  }
  
  // test that move really works
  func testMove() {
    let xi = Vector3(-.pi/2,0,0)
    var actual = Rot3()
    actual.move(along: xi)
    let expected = Rot3(coordinate:
      Matrix3Coordinate(
        1, 0, 0,
        0, 0, 1,
        0, -1, 0)
    )
    assertAllKeyPathEqual(actual, expected, accuracy: 1e-6)
  }
  
  func testExpmap() {
    let axis = Vector3(0, 1, 0)  // rotation around Y
    let angle: Double = 3.14 / 4.0
    let v = angle * axis
    let expected = Matrix3(0.707388, 0, 0.706825, 0, 1, 0, -0.706825, 0, 0.707388)
    
    var actual = Rot3()
    actual.move(along: v)
    
    assertAllKeyPathEqual(actual.coordinate.R, expected, accuracy: 1e-5)
  }
  
  func testExpmapNearZero() {
    let axis = Vector3(0, 1, 0)  // rotation around Y
    let angle: Double = 0.0
    let v = angle * axis
    let expected = Rot3()
    
    var actual = Rot3()
    actual.move(along: v)
    
    assertAllKeyPathEqual(actual, expected, accuracy: 1e-5)
  }

  /// Tests that the custom implementations of `Adjoint` and `AdjointTranspose` are correct.
  func testAdjoint() {
    for _ in 0..<10 {
      let rot = Rot3.fromTangent(Vector3(Tensor<Double>(randomNormal: [3])))
      for v in Pose2.TangentVector.standardBasis {
        assertEqual(
          rot.Adjoint(v).tensor,
          rot.coordinate.defaultAdjoint(v).tensor,
          accuracy: 1e-10
        )
        assertEqual(
          rot.AdjointTranspose(v).tensor,
          rot.coordinate.defaultAdjointTranspose(v).tensor,
          accuracy: 1e-10
        )
      }
    }
  }
  
<<<<<<< HEAD
  /// Tests the ClosestTo function.
  func testClosestTo() {
    let M = Matrix3(
          0.79067393, 0.6051136, -0.0930814,
          0.4155925, -0.64214347, -0.64324489,
          -0.44948549, 0.47046326, -0.75917576
    )

    let expected = Matrix3(
          0.790687, 0.605096, -0.0931312,
          0.415746, -0.642355, -0.643844,
          -0.449411, 0.47036, -0.759468
    )

    let actual = Rot3.ClosestTo(mat: 3 * M).coordinate.R
    assertAllKeyPathEqual(expected, actual, accuracy: 1e-6)
=======
  /// Tests that our derivatives will not fail when the rotation has slightly drifted away from the SO(3) manifold
  func testExtreme() {
    let R1 = Rot3()
    
    let R2 = Rot3.fromTangent(Vector3(0,0, .pi-0.01))
    
    let R2_drifted = Rot3(
      -0.9999500004166653, -0.009999833334166574, 0.0,
      0.009999833334166574, -0.9999500004166653, 0.0,
      0.0, 0.0, 0.9999
    )
    
    let diff = R1.localCoordinate(R2_drifted)
    // First ensure we don't get NaNs
    XCTAssert(!diff.x.isNaN)
    
    let diff_normal = R1.localCoordinate(R2)
    assertAllKeyPathEqual(diff, diff_normal, accuracy: 1e-2)
>>>>>>> a2db21c1
  }
}<|MERGE_RESOLUTION|>--- conflicted
+++ resolved
@@ -152,7 +152,6 @@
     }
   }
   
-<<<<<<< HEAD
   /// Tests the ClosestTo function.
   func testClosestTo() {
     let M = Matrix3(
@@ -169,7 +168,8 @@
 
     let actual = Rot3.ClosestTo(mat: 3 * M).coordinate.R
     assertAllKeyPathEqual(expected, actual, accuracy: 1e-6)
-=======
+  }
+  
   /// Tests that our derivatives will not fail when the rotation has slightly drifted away from the SO(3) manifold
   func testExtreme() {
     let R1 = Rot3()
@@ -188,6 +188,5 @@
     
     let diff_normal = R1.localCoordinate(R2)
     assertAllKeyPathEqual(diff, diff_normal, accuracy: 1e-2)
->>>>>>> a2db21c1
   }
 }