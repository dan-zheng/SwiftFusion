// swift-tools-version:5.1
// The swift-tools-version declares the minimum version of Swift required to build this package.

import PackageDescription

let package = Package(
  name: "SwiftFusion",
  platforms: [.macOS(.v10_15)],
  products: [
    // Products define the executables and libraries produced by a package, and make them visible to other packages.
    .library(
      name: "SwiftFusion",
      targets: ["SwiftFusion"]),
    .library(
      name: "BeeDataset",
      targets: ["BeeDataset"]),
    .library(
      name: "BeeTracking",
      targets: ["BeeTracking"]),
    .executable(
      name: "Pose3SLAMG2O",
      targets: ["Pose3SLAMG2O"])
  ],
  dependencies: [
    // Dependencies declare other packages that this package depends on.
    // .package(url: /* package url */, from: "1.0.0"),
<<<<<<< HEAD
    .package(url: "https://github.com/google/swift-benchmark.git", .branch("f70bf472b00aeaa05e2374373568c2fe459c11c7")),
=======
    .package(url: "https://github.com/google/swift-benchmark.git", from: "0.1.0"),
>>>>>>> addb412c

    .package(url: "https://github.com/saeta/penguin.git", .branch("master")),

    .package(url: "https://github.com/ProfFan/tensorboardx-s4tf.git", from: "0.1.3"),
    .package(url: "https://github.com/apple/swift-tools-support-core.git", .branch("swift-5.2-branch")),
<<<<<<< HEAD
    .package(url: "https://github.com/tensorflow/swift-models.git", .branch("c67c9fc024d811e4134f379205ce49dd530f593a")),
    .package(url: "https://github.com/apple/swift-argument-parser", from: "0.2.0"),
    .package(url: "https://github.com/vojtamolda/Plotly.swift", from: "0.4.0"),
=======
    .package(url: "https://github.com/apple/swift-argument-parser.git", from: "0.3.0"),
    .package(url: "https://github.com/tensorflow/swift-models.git", .branch("b2fc0325bf9d476bf2d7a4cd0a09d36486c506e4")),
>>>>>>> addb412c
  ],
  targets: [
    // Targets are the basic building blocks of a package. A target can define a module or a test suite.
    // Targets can depend on other targets in this package, and on products in packages which this package depends on.
    .target(
      name: "SwiftFusion",
      dependencies: ["PenguinStructures", "PenguinTesting", "PenguinParallelWithFoundation"]),
    .target(
      name: "SwiftFusionBenchmarks",
      dependencies: [
        "Benchmark",
        "SwiftFusion",
      ]),
    .target(
      name: "BeeDataset",
      dependencies: [
        "SwiftFusion",
        "Plotly",
        .product(name: "Datasets", package: "swift-models"),
        .product(name: "ModelSupport", package: "swift-models"),
      ]),
    .target(
      name: "BeeTracking",
      dependencies: [
        "BeeDataset",
        "SwiftFusion",
      ]),
    .target(
      name: "Pose3SLAMG2O",
      dependencies: ["SwiftFusion", "TensorBoardX", "SwiftToolsSupport"],
      path: "Examples/Pose3SLAMG2O"),
    .target(
      name: "BeeTrackingTool",
      dependencies: [
        "BeeDataset",
        "BeeTracking",
        "PenguinParallelWithFoundation",
        .product(name: "ArgumentParser", package: "swift-argument-parser"),
      ],
      path: "Examples/BeeTrackingTool"),
    .target(
      name: "OISTVisualizationTool",
      dependencies: [
        "BeeDataset",
        "BeeTracking",
        "PenguinParallelWithFoundation",
        "SwiftFusion",
        "Plotly",
        .product(name: "ArgumentParser", package: "swift-argument-parser"),
      ],
    path: "Examples/OISTVisualizationTool"),
    .target(
      name: "Scripts",
      dependencies: [
        "BeeDataset",
        "BeeTracking",
        "PenguinParallelWithFoundation",
        "SwiftFusion",
        "Plotly",
        .product(name: "ArgumentParser", package: "swift-argument-parser"),
      ],
    path: "Scripts"),
    .testTarget(
      name: "SwiftFusionTests",
      dependencies: [
        "SwiftFusion",
        "PenguinTesting",
        .product(name: "ModelSupport", package: "swift-models"),
      ]),
    .testTarget(
      name: "BeeDatasetTests",
      dependencies: ["BeeDataset"]),
    .testTarget(
      name: "BeeTrackingTests",
      dependencies: ["BeeTracking"]),
  ])<|MERGE_RESOLUTION|>--- conflicted
+++ resolved
@@ -1,4 +1,4 @@
-// swift-tools-version:5.1
+// swift-tools-version:5.3
 // The swift-tools-version declares the minimum version of Swift required to build this package.
 
 import PackageDescription
@@ -24,31 +24,26 @@
   dependencies: [
     // Dependencies declare other packages that this package depends on.
     // .package(url: /* package url */, from: "1.0.0"),
-<<<<<<< HEAD
-    .package(url: "https://github.com/google/swift-benchmark.git", .branch("f70bf472b00aeaa05e2374373568c2fe459c11c7")),
-=======
-    .package(url: "https://github.com/google/swift-benchmark.git", from: "0.1.0"),
->>>>>>> addb412c
+    .package(name: "Benchmark", url: "https://github.com/google/swift-benchmark.git", from: "0.1.0"),
 
-    .package(url: "https://github.com/saeta/penguin.git", .branch("master")),
+    .package(name: "Penguin", url: "https://github.com/saeta/penguin.git", .branch("master")),
 
-    .package(url: "https://github.com/ProfFan/tensorboardx-s4tf.git", from: "0.1.3"),
+    .package(name: "TensorBoardX", url: "https://github.com/ProfFan/tensorboardx-s4tf.git", from: "0.1.3"),
     .package(url: "https://github.com/apple/swift-tools-support-core.git", .branch("swift-5.2-branch")),
-<<<<<<< HEAD
-    .package(url: "https://github.com/tensorflow/swift-models.git", .branch("c67c9fc024d811e4134f379205ce49dd530f593a")),
-    .package(url: "https://github.com/apple/swift-argument-parser", from: "0.2.0"),
-    .package(url: "https://github.com/vojtamolda/Plotly.swift", from: "0.4.0"),
-=======
     .package(url: "https://github.com/apple/swift-argument-parser.git", from: "0.3.0"),
     .package(url: "https://github.com/tensorflow/swift-models.git", .branch("b2fc0325bf9d476bf2d7a4cd0a09d36486c506e4")),
->>>>>>> addb412c
+    .package(name: "Plotly", url: "https://github.com/vojtamolda/Plotly.swift", from: "0.4.0"),
   ],
   targets: [
     // Targets are the basic building blocks of a package. A target can define a module or a test suite.
     // Targets can depend on other targets in this package, and on products in packages which this package depends on.
     .target(
       name: "SwiftFusion",
-      dependencies: ["PenguinStructures", "PenguinTesting", "PenguinParallelWithFoundation"]),
+      dependencies: [
+        .product(name: "PenguinStructures", package: "Penguin"),
+        .product(name: "PenguinTesting", package: "Penguin"),
+        .product(name: "PenguinParallelWithFoundation", package: "Penguin")
+      ]),
     .target(
       name: "SwiftFusionBenchmarks",
       dependencies: [
@@ -71,14 +66,14 @@
       ]),
     .target(
       name: "Pose3SLAMG2O",
-      dependencies: ["SwiftFusion", "TensorBoardX", "SwiftToolsSupport"],
+      dependencies: ["SwiftFusion", "TensorBoardX", .product(name: "SwiftToolsSupport", package: "swift-tools-support-core")],
       path: "Examples/Pose3SLAMG2O"),
     .target(
       name: "BeeTrackingTool",
       dependencies: [
         "BeeDataset",
         "BeeTracking",
-        "PenguinParallelWithFoundation",
+        .product(name: "PenguinParallelWithFoundation", package: "Penguin"),
         .product(name: "ArgumentParser", package: "swift-argument-parser"),
       ],
       path: "Examples/BeeTrackingTool"),
@@ -87,7 +82,7 @@
       dependencies: [
         "BeeDataset",
         "BeeTracking",
-        "PenguinParallelWithFoundation",
+        .product(name: "PenguinParallelWithFoundation", package: "Penguin"),
         "SwiftFusion",
         "Plotly",
         .product(name: "ArgumentParser", package: "swift-argument-parser"),
@@ -98,7 +93,7 @@
       dependencies: [
         "BeeDataset",
         "BeeTracking",
-        "PenguinParallelWithFoundation",
+        .product(name: "PenguinParallelWithFoundation", package: "Penguin"),
         "SwiftFusion",
         "Plotly",
         .product(name: "ArgumentParser", package: "swift-argument-parser"),
@@ -108,7 +103,7 @@
       name: "SwiftFusionTests",
       dependencies: [
         "SwiftFusion",
-        "PenguinTesting",
+        .product(name: "PenguinTesting", package: "Penguin"),
         .product(name: "ModelSupport", package: "swift-models"),
       ]),
     .testTarget(
