{
  "object": {
    "pins": [
      {
        "package": "Benchmark",
        "repositoryURL": "https://github.com/google/swift-benchmark.git",
        "state": {
          "branch": null,
          "revision": "8e0ef8bb7482ab97dcd2cd1d6855bd38921c345d",
          "version": "0.1.0"
        }
      },
      {
        "package": "CSV.swift",
        "repositoryURL": "https://github.com/yaslab/CSV.swift.git",
        "state": {
          "branch": null,
          "revision": "81d2874c51db364d7e1d71b0d99018a294c87ac1",
          "version": "2.4.3"
        }
      },
      {
        "package": "Penguin",
        "repositoryURL": "https://github.com/saeta/penguin.git",
        "state": {
          "branch": "main",
          "revision": "2ed8978cfc91384f98c245cce3513f4345eec239",
          "version": null
        }
      },
      {
<<<<<<< HEAD
        "package": "Plotly",
        "repositoryURL": "https://github.com/vojtamolda/Plotly.swift",
        "state": {
          "branch": null,
          "revision": "6e80119ba37b913e5460459556e2bf58f02eba67",
          "version": "0.4.0"
        }
      },
      {
        "package": "swift-argument-parser",
        "repositoryURL": "https://github.com/apple/swift-argument-parser.git",
        "state": {
          "branch": null,
          "revision": "92646c0cdbaca076c8d3d0207891785b3379cbff",
          "version": "0.3.1"
=======
        "package": "Benchmark",
        "repositoryURL": "https://github.com/google/swift-benchmark.git",
        "state": {
          "branch": null,
          "revision": "8e0ef8bb7482ab97dcd2cd1d6855bd38921c345d",
          "version": "0.1.0"
        }
      },
      {
        "package": "swift-models",
        "repositoryURL": "https://github.com/tensorflow/swift-models.git",
        "state": {
          "branch": null,
          "revision": "b2fc0325bf9d476bf2d7a4cd0a09d36486c506e4",
          "version": null
        }
      },
      {
        "package": "SwiftProtobuf",
        "repositoryURL": "https://github.com/apple/swift-protobuf.git",
        "state": {
          "branch": null,
          "revision": "da9a52be9cd36c63993291ce3f1b65dafcd1e826",
          "version": "1.14.0"
>>>>>>> e7a8c249
        }
      },
      {
        "package": "swift-tools-support-core",
        "repositoryURL": "https://github.com/apple/swift-tools-support-core.git",
        "state": {
          "branch": "swift-5.2-branch",
          "revision": "7ecf17a83eab20cbd700d7e45d66c03409bc72d0",
          "version": null
        }
      },
      {
        "package": "TensorBoardX",
        "repositoryURL": "https://github.com/ProfFan/tensorboardx-s4tf.git",
        "state": {
          "branch": null,
          "revision": "02838220694f4236ba84a83856581b76ee9cf1bc",
          "version": "0.1.3"
        }
      }
    ]
  },
  "version": 1
}<|MERGE_RESOLUTION|>--- conflicted
+++ resolved
@@ -1,15 +1,6 @@
 {
   "object": {
     "pins": [
-      {
-        "package": "Benchmark",
-        "repositoryURL": "https://github.com/google/swift-benchmark.git",
-        "state": {
-          "branch": null,
-          "revision": "8e0ef8bb7482ab97dcd2cd1d6855bd38921c345d",
-          "version": "0.1.0"
-        }
-      },
       {
         "package": "CSV.swift",
         "repositoryURL": "https://github.com/yaslab/CSV.swift.git",
@@ -29,7 +20,6 @@
         }
       },
       {
-<<<<<<< HEAD
         "package": "Plotly",
         "repositoryURL": "https://github.com/vojtamolda/Plotly.swift",
         "state": {
@@ -45,7 +35,9 @@
           "branch": null,
           "revision": "92646c0cdbaca076c8d3d0207891785b3379cbff",
           "version": "0.3.1"
-=======
+        }
+      },
+      {
         "package": "Benchmark",
         "repositoryURL": "https://github.com/google/swift-benchmark.git",
         "state": {
@@ -70,7 +62,6 @@
           "branch": null,
           "revision": "da9a52be9cd36c63993291ce3f1b65dafcd1e826",
           "version": "1.14.0"
->>>>>>> e7a8c249
         }
       },
       {
